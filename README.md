--- conflicted
+++ resolved
@@ -70,32 +70,23 @@
 
 ```
 
-<<<<<<< HEAD
-## Shield Support
+## Configuration
 
-To use basic auth/shield, configure elastix this way:
+You can pass options to the JSON decoder ([poison](https://github.com/devinus/poison)) by setting the `poison_options`
+key in your `config/config.exs` and optionally use shield:
 
 ```elixir
-
 config :elastix,
+  poison_options: [keys: :atoms],
   shield: true,
   username: "username",
   password: "password"
-
 ```
 
-=======
-## Configuration
-You can pass options to the JSON decoder ([poison](https://github.com/devinus/poison)) by setting the `poison_options`
-key in your `config/config.exs`:
+The above for example will lead to the HTTPoison responses being parsed into maps with atom keys instead of string keys (be careful as most of the time this is not a good idea as stated here: https://github.com/devinus/poison#parser).
 
-```elixir
-config :elastix, :poison_options, [keys: :atoms]
-```
+Also the above example also uses shield for authentication: https://www.elastic.co/products/shield
 
-The above for example will lead to the HTTPoison responses being parsed into maps with atom keys instead of string keys.
-
->>>>>>> c4842df1
 ## License
 
 Copyright © 2015 El Werbitzky <werbitzky@gmail.com>
